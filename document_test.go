--- conflicted
+++ resolved
@@ -4,6 +4,7 @@
 
 import (
 	"fmt"
+	"log/slog"
 	"os"
 	"strconv"
 	"strings"
@@ -15,18 +16,10 @@
 	"github.com/pb33f/libopenapi/orderedmap"
 	"github.com/pb33f/libopenapi/what-changed/model"
 	"github.com/stretchr/testify/assert"
-<<<<<<< HEAD
 	"github.com/stretchr/testify/require"
-=======
-	"log/slog"
-	"os"
-	"strings"
-	"testing"
->>>>>>> ae93af8e
 )
 
 func TestLoadDocument_Simple_V2(t *testing.T) {
-
 	yml := `swagger: 2.0.1`
 	doc, err := NewDocument([]byte(yml))
 	assert.NoError(t, err)
@@ -38,11 +31,9 @@
 	assert.NotNil(t, doc.GetSpecInfo())
 
 	fmt.Print()
-
 }
 
 func TestLoadDocument_Simple_V2_Error(t *testing.T) {
-
 	yml := `swagger: 2.0`
 	doc, err := NewDocument([]byte(yml))
 	assert.NoError(t, err)
@@ -53,7 +44,6 @@
 }
 
 func TestLoadDocument_Simple_V2_Error_BadSpec(t *testing.T) {
-
 	yml := `swagger: 2.0
 definitions:
   thing:
@@ -67,7 +57,6 @@
 }
 
 func TestLoadDocument_Simple_V3_Error(t *testing.T) {
-
 	yml := `openapi: 3.0.1`
 	doc, err := NewDocument([]byte(yml))
 	assert.NoError(t, err)
@@ -78,14 +67,12 @@
 }
 
 func TestLoadDocument_Error_V2NoSpec(t *testing.T) {
-
 	doc := new(document) // not how this should be instantiated.
 	_, err := doc.BuildV2Model()
 	assert.Len(t, err, 1)
 }
 
 func TestLoadDocument_Error_V3NoSpec(t *testing.T) {
-
 	doc := new(document) // not how this should be instantiated.
 	_, err := doc.BuildV3Model()
 	assert.Len(t, err, 1)
@@ -98,7 +85,6 @@
 }
 
 func TestLoadDocument_Simple_V3(t *testing.T) {
-
 	yml := `openapi: 3.0.1`
 	doc, err := NewDocument([]byte(yml))
 	assert.NoError(t, err)
@@ -110,7 +96,6 @@
 }
 
 func TestLoadDocument_Simple_V3_Error_BadSpec_BuildModel(t *testing.T) {
-
 	yml := `openapi: 3.0
 paths:
   "/some":
@@ -121,7 +106,6 @@
 	doc.BuildV3Model()
 	rolo := doc.GetRolodex()
 	assert.Len(t, rolo.GetCaughtErrors(), 1)
-
 }
 
 func TestDocument_Serialize_Error(t *testing.T) {
@@ -131,7 +115,6 @@
 }
 
 func TestDocument_Serialize(t *testing.T) {
-
 	yml := `openapi: 3.0
 info:
     title: The magic API
@@ -143,7 +126,6 @@
 }
 
 func TestDocument_Serialize_Modified(t *testing.T) {
-
 	yml := `openapi: 3.0
 info:
     title: The magic API
@@ -165,7 +147,6 @@
 }
 
 func TestDocument_RenderAndReload_ChangeCheck_Burgershop(t *testing.T) {
-
 	bs, _ := os.ReadFile("test_specs/burgershop.openapi.yaml")
 	doc, _ := NewDocument(bs)
 	doc.BuildV3Model()
@@ -179,11 +160,9 @@
 	assert.Nil(t, errs)
 	assert.NotNil(t, rend)
 	assert.Nil(t, compReport)
-
 }
 
 func TestDocument_RenderAndReload_ChangeCheck_Stripe(t *testing.T) {
-
 	bs, _ := os.ReadFile("test_specs/stripe.yaml")
 	doc, _ := NewDocument(bs)
 	doc.BuildV3Model()
@@ -212,11 +191,9 @@
 
 	// there should be no other changes than the 519 descriptions.
 	assert.Equal(t, 0, len(filtered))
-
 }
 
 func TestDocument_RenderAndReload_ChangeCheck_Asana(t *testing.T) {
-
 	bs, _ := os.ReadFile("test_specs/asana.yaml")
 	doc, _ := NewDocument(bs)
 	doc.BuildV3Model()
@@ -236,17 +213,14 @@
 
 	// there are some properties re-rendered that trigger changes.
 	assert.Equal(t, 21, len(flatChanges))
-
 }
 
 func TestDocument_RenderAndReload(t *testing.T) {
-
 	// load an OpenAPI 3 specification from bytes
 	petstore, _ := os.ReadFile("test_specs/petstorev3.json")
 
 	// create a new document from specification bytes
 	doc, err := NewDocument(petstore)
-
 	// if anything went wrong, an error is thrown
 	if err != nil {
 		panic(fmt.Sprintf("cannot create new document: %e", err))
@@ -259,8 +233,7 @@
 	h := m.Model
 	h.Paths.PathItems.GetOrZero("/pet/findByStatus").Get.OperationId = "findACakeInABakery"
 	h.Paths.PathItems.GetOrZero("/pet/findByStatus").Get.Responses.Codes.GetOrZero("400").Description = "a nice bucket of mice"
-	h.Paths.PathItems.GetOrZero("/pet/findByTags").Get.Tags =
-		append(h.Paths.PathItems.GetOrZero("/pet/findByTags").Get.Tags, "gurgle", "giggle")
+	h.Paths.PathItems.GetOrZero("/pet/findByTags").Get.Tags = append(h.Paths.PathItems.GetOrZero("/pet/findByTags").Get.Tags, "gurgle", "giggle")
 
 	h.Paths.PathItems.GetOrZero("/pet/{petId}").Delete.Security = append(h.Paths.PathItems.GetOrZero("/pet/{petId}").Delete.Security,
 		&base.SecurityRequirement{Requirements: orderedmap.ToOrderedMap(map[string][]string{
@@ -292,13 +265,11 @@
 }
 
 func TestDocument_Render(t *testing.T) {
-
 	// load an OpenAPI 3 specification from bytes
 	petstore, _ := os.ReadFile("test_specs/petstorev3.json")
 
 	// create a new document from specification bytes
 	doc, err := NewDocument(petstore)
-
 	// if anything went wrong, an error is thrown
 	if err != nil {
 		panic(fmt.Sprintf("cannot create new document: %e", err))
@@ -312,8 +283,7 @@
 	h.Paths.PathItems.GetOrZero("/pet/findByStatus").Get.OperationId = "findACakeInABakery"
 	h.Paths.PathItems.GetOrZero("/pet/findByStatus").
 		Get.Responses.Codes.GetOrZero("400").Description = "a nice bucket of mice"
-	h.Paths.PathItems.GetOrZero("/pet/findByTags").Get.Tags =
-		append(h.Paths.PathItems.GetOrZero("/pet/findByTags").Get.Tags, "gurgle", "giggle")
+	h.Paths.PathItems.GetOrZero("/pet/findByTags").Get.Tags = append(h.Paths.PathItems.GetOrZero("/pet/findByTags").Get.Tags, "gurgle", "giggle")
 
 	h.Paths.PathItems.GetOrZero("/pet/{petId}").Delete.Security = append(h.Paths.PathItems.GetOrZero("/pet/{petId}").Delete.Security,
 		&base.SecurityRequirement{Requirements: orderedmap.ToOrderedMap(map[string][]string{
@@ -352,7 +322,6 @@
 }
 
 func TestDocument_RenderWithLargeIndention(t *testing.T) {
-
 	json := `{
       "openapi": "3.0"
 }`
@@ -364,7 +333,6 @@
 }
 
 func TestDocument_Render_ChangeCheck_Burgershop(t *testing.T) {
-
 	bs, _ := os.ReadFile("test_specs/burgershop.openapi.yaml")
 	doc, _ := NewDocument(bs)
 	doc.BuildV3Model()
@@ -380,7 +348,6 @@
 	assert.Nil(t, errs)
 	assert.NotNil(t, rend)
 	assert.Nil(t, compReport)
-
 }
 
 func TestDocument_RenderAndReload_Swagger(t *testing.T) {
@@ -391,7 +358,6 @@
 	_, _, _, e := doc.RenderAndReload()
 	assert.Len(t, e, 1)
 	assert.Equal(t, "this method only supports OpenAPI 3 documents, not Swagger", e[0].Error())
-
 }
 
 func TestDocument_Render_Swagger(t *testing.T) {
@@ -402,7 +368,6 @@
 	_, e := doc.Render()
 	assert.Error(t, e)
 	assert.Equal(t, "this method only supports OpenAPI 3 documents, not Swagger", e.Error())
-
 }
 
 func TestDocument_BuildModelPreBuild(t *testing.T) {
@@ -444,7 +409,6 @@
 }
 
 func TestDocument_Serialize_JSON_Modified(t *testing.T) {
-
 	json := `{ 'openapi': '3.0',
  'info': {
    'title': 'The magic API'
@@ -469,7 +433,7 @@
 }
 
 func TestExtractReference(t *testing.T) {
-	var data = `
+	data := `
 openapi: "3.1"
 components:
   parameters:
@@ -511,7 +475,6 @@
 }
 
 func TestDocument_BuildModel_CompareDocsV3_RightError(t *testing.T) {
-
 	burgerShopOriginal, _ := os.ReadFile("test_specs/badref-burgershop.openapi.yaml")
 	burgerShopUpdated, _ := os.ReadFile("test_specs/burgershop.openapi-modified.yaml")
 	originalDoc, _ := NewDocument(burgerShopOriginal)
@@ -519,11 +482,9 @@
 	changes, errors := CompareDocuments(updatedDoc, originalDoc)
 	assert.Len(t, errors, 6)
 	assert.Nil(t, changes)
-
 }
 
 func TestDocument_BuildModel_CompareDocsV2_Error(t *testing.T) {
-
 	burgerShopOriginal, _ := os.ReadFile("test_specs/petstorev2-badref.json")
 	burgerShopUpdated, _ := os.ReadFile("test_specs/petstorev2-badref.json")
 	originalDoc, _ := NewDocument(burgerShopOriginal)
@@ -531,11 +492,9 @@
 	changes, errors := CompareDocuments(updatedDoc, originalDoc)
 	assert.Len(t, errors, 14)
 	assert.Nil(t, changes)
-
 }
 
 func TestDocument_BuildModel_CompareDocsV2V3Mix_Error(t *testing.T) {
-
 	burgerShopOriginal, _ := os.ReadFile("test_specs/petstorev2.json")
 	burgerShopUpdated, _ := os.ReadFile("test_specs/petstorev3.json")
 	originalDoc, _ := NewDocument(burgerShopOriginal)
@@ -543,7 +502,6 @@
 	changes, errors := CompareDocuments(updatedDoc, originalDoc)
 	assert.Len(t, errors, 1)
 	assert.Nil(t, changes)
-
 }
 
 func TestSchemaRefIsFollowed(t *testing.T) {
@@ -551,7 +509,6 @@
 
 	// create a new document from specification bytes
 	document, err := NewDocument(petstore)
-
 	// if anything went wrong, an error is thrown
 	if err != nil {
 		panic(fmt.Sprintf("cannot create new document: %e", err))
@@ -589,7 +546,7 @@
 }
 
 func TestDocument_ParamsAndRefsRender(t *testing.T) {
-	var d = `openapi: "3.1"
+	d := `openapi: "3.1"
 components:
     parameters:
         limit:
@@ -664,7 +621,7 @@
 //}
 
 func TestDocument_ExampleMap(t *testing.T) {
-	var d = `openapi: "3.1"
+	d := `openapi: "3.1"
 components:
     schemas:
         ProjectRequest:
@@ -698,15 +655,14 @@
 }
 
 func TestDocument_OperationsAsRefs(t *testing.T) {
-
 	ae := `operationId: thisIsAnOperationId
 summary: a test thing
 description: this is a test, that does a test.`
 
-	_ = os.WriteFile("test-operation.yaml", []byte(ae), 0644)
+	_ = os.WriteFile("test-operation.yaml", []byte(ae), 0o644)
 	defer os.Remove("test-operation.yaml")
 
-	var d = `openapi: "3.1"
+	d := `openapi: "3.1"
 paths:
     /an/operation:
         get:
@@ -736,8 +692,7 @@
 }
 
 func TestDocument_InputAsJSON(t *testing.T) {
-
-	var d = `{
+	d := `{
   "openapi": "3.1",
   "paths": {
     "/an/operation": {
@@ -762,8 +717,7 @@
 }
 
 func TestDocument_InputAsJSON_LargeIndent(t *testing.T) {
-
-	var d = `{
+	d := `{
     "openapi": "3.1",
     "paths": {
         "/an/operation": {
@@ -788,7 +742,6 @@
 }
 
 func TestDocument_RenderWithIndention(t *testing.T) {
-
 	spec := `openapi: "3.1.0"
 info:
       title: Test
@@ -813,8 +766,7 @@
 }
 
 func TestDocument_IgnorePolymorphicCircularReferences(t *testing.T) {
-
-	var d = `openapi: 3.1.0
+	d := `openapi: 3.1.0
 components:
   schemas:
     ProductCategory:
@@ -844,12 +796,10 @@
 	assert.Len(t, errs, 0)
 	assert.Len(t, m.Index.GetCircularReferences(), 0)
 	assert.Len(t, m.Index.GetResolver().GetIgnoredCircularPolyReferences(), 1)
-
 }
 
 func TestDocument_IgnoreArrayCircularReferences(t *testing.T) {
-
-	var d = `openapi: 3.1.0
+	d := `openapi: 3.1.0
 components:
   schemas:
     ProductCategory:
@@ -879,11 +829,9 @@
 	assert.Len(t, errs, 0)
 	assert.Len(t, m.Index.GetCircularReferences(), 0)
 	assert.Len(t, m.Index.GetResolver().GetIgnoredCircularArrayReferences(), 1)
-
 }
 
 func TestDocument_TestMixedReferenceOrigin(t *testing.T) {
-
 	bs, _ := os.ReadFile("test_specs/mixedref-burgershop.openapi.yaml")
 
 	config := datamodel.NewDocumentConfiguration()
@@ -899,7 +847,47 @@
 	doc, _ := NewDocumentWithConfiguration(bs, config)
 	m, _ := doc.BuildV3Model()
 
-<<<<<<< HEAD
+	// extract something that can only exist after being located by the rolodex.
+	mediaType := m.Model.Paths.PathItems.GetOrZero("/burgers/{burgerId}/dressings").
+		Get.Responses.Codes.GetOrZero("200").Content.GetOrZero("application/json").Schema.Schema().Items
+
+	items := mediaType.A.Schema()
+
+	origin := items.ParentProxy.GetReferenceOrigin()
+	assert.NotNil(t, origin)
+	assert.True(t, strings.HasSuffix(origin.AbsoluteLocation, "test_specs/burgershop.openapi.yaml"))
+}
+
+func BenchmarkReferenceOrigin(b *testing.B) {
+	b.ResetTimer()
+	for i := 0; i < b.N; i++ {
+
+		bs, _ := os.ReadFile("test_specs/mixedref-burgershop.openapi.yaml")
+
+		config := datamodel.NewDocumentConfiguration()
+		config.AllowRemoteReferences = true
+		config.AllowFileReferences = true
+		config.BasePath = "test_specs"
+		config.Logger = slog.New(slog.NewJSONHandler(os.Stdout, &slog.HandlerOptions{Level: slog.LevelDebug}))
+
+		doc, _ := NewDocumentWithConfiguration(bs, config)
+		m, _ := doc.BuildV3Model()
+
+		// extract something that can only exist after being located by the rolodex.
+		mediaType := m.Model.Paths.PathItems.GetOrZero("/burgers/{burgerId}/dressings").
+			Get.Responses.Codes.GetOrZero("200").Content.GetOrZero("application/json").Schema.Schema().Items
+
+		items := mediaType.A.Schema()
+
+		origin := items.ParentProxy.GetReferenceOrigin()
+		if origin == nil {
+			// fmt.Println("nil origin")
+		} else {
+			// fmt.Println(origin.AbsoluteLocation)
+		}
+		assert.NotNil(b, origin)
+		assert.True(b, strings.HasSuffix(origin.AbsoluteLocation, "test_specs/burgershop.openapi.yaml"))
+	}
 }
 
 // Ensure document ordering is preserved after building, rendering, and reloading.
@@ -1112,49 +1100,4 @@
 			// will lose consistent order.
 		})
 	})
-=======
-	// extract something that can only exist after being located by the rolodex.
-	mediaType := m.Model.Paths.PathItems["/burgers/{burgerId}/dressings"].
-		Get.Responses.Codes["200"].Content["application/json"].Schema.Schema().Items
-
-	items := mediaType.A.Schema()
-
-	origin := items.ParentProxy.GetReferenceOrigin()
-	assert.NotNil(t, origin)
-	assert.True(t, strings.HasSuffix(origin.AbsoluteLocation, "test_specs/burgershop.openapi.yaml"))
-
-}
-
-func BenchmarkReferenceOrigin(b *testing.B) {
-
-	b.ResetTimer()
-	for i := 0; i < b.N; i++ {
-
-		bs, _ := os.ReadFile("test_specs/mixedref-burgershop.openapi.yaml")
-
-		config := datamodel.NewDocumentConfiguration()
-		config.AllowRemoteReferences = true
-		config.AllowFileReferences = true
-		config.BasePath = "test_specs"
-		config.Logger = slog.New(slog.NewJSONHandler(os.Stdout, &slog.HandlerOptions{Level: slog.LevelDebug}))
-
-		doc, _ := NewDocumentWithConfiguration(bs, config)
-		m, _ := doc.BuildV3Model()
-
-		// extract something that can only exist after being located by the rolodex.
-		mediaType := m.Model.Paths.PathItems["/burgers/{burgerId}/dressings"].
-			Get.Responses.Codes["200"].Content["application/json"].Schema.Schema().Items
-
-		items := mediaType.A.Schema()
-
-		origin := items.ParentProxy.GetReferenceOrigin()
-		if origin == nil {
-			//fmt.Println("nil origin")
-		} else {
-			//fmt.Println(origin.AbsoluteLocation)
-		}
-		assert.NotNil(b, origin)
-		assert.True(b, strings.HasSuffix(origin.AbsoluteLocation, "test_specs/burgershop.openapi.yaml"))
-	}
->>>>>>> ae93af8e
 }