--- conflicted
+++ resolved
@@ -73,67 +73,35 @@
 	Anchor string `json:"$anchor,omitempty" yaml:"$anchor,omitempty"`
 
 	// Compatible with all versions
-<<<<<<< HEAD
-	Not                  *SchemaProxy                         `json:"not,omitempty" yaml:"not,omitempty"`
+	Not                  *SchemaProxy            `json:"not,omitempty" yaml:"not,omitempty"`
 	Properties           orderedmap.Map[string, *SchemaProxy] `json:"properties,omitempty" yaml:"properties,omitempty"`
-	Title                string                               `json:"title,omitempty" yaml:"title,omitempty"`
-	MultipleOf           *float64                             `json:"multipleOf,omitempty" yaml:"multipleOf,omitempty"`
-	Maximum              *float64                             `json:"maximum,omitempty" yaml:"maximum,omitempty"`
-	Minimum              *float64                             `json:"minimum,omitempty" yaml:"minimum,omitempty"`
-	MaxLength            *int64                               `json:"maxLength,omitempty" yaml:"maxLength,omitempty"`
-	MinLength            *int64                               `json:"minLength,omitempty" yaml:"minLength,omitempty"`
-	Pattern              string                               `json:"pattern,omitempty" yaml:"pattern,omitempty"`
-	Format               string                               `json:"format,omitempty" yaml:"format,omitempty"`
-	MaxItems             *int64                               `json:"maxItems,omitempty" yaml:"maxItems,omitempty"`
-	MinItems             *int64                               `json:"minItems,omitempty" yaml:"minItems,omitempty"`
-	UniqueItems          *bool                                `json:"uniqueItems,omitempty" yaml:"uniqueItems,omitempty"`
-	MaxProperties        *int64                               `json:"maxProperties,omitempty" yaml:"maxProperties,omitempty"`
-	MinProperties        *int64                               `json:"minProperties,omitempty" yaml:"minProperties,omitempty"`
-	Required             []string                             `json:"required,omitempty" yaml:"required,omitempty"`
-	Enum                 []any                                `json:"enum,omitempty" yaml:"enum,omitempty"`
-	AdditionalProperties any                                  `json:"additionalProperties,omitempty" yaml:"additionalProperties,renderZero,omitempty"`
-	Description          string                               `json:"description,omitempty" yaml:"description,omitempty"`
-	Default              any                                  `json:"default,omitempty" yaml:"default,renderZero,omitempty"`
-	Const                any                                  `json:"const,omitempty" yaml:"const,renderZero,omitempty"`
-	Nullable             *bool                                `json:"nullable,omitempty" yaml:"nullable,omitempty"`
-	ReadOnly             bool                                 `json:"readOnly,omitempty" yaml:"readOnly,omitempty"`   // https://github.com/pb33f/libopenapi/issues/30
-	WriteOnly            bool                                 `json:"writeOnly,omitempty" yaml:"writeOnly,omitempty"` // https://github.com/pb33f/libopenapi/issues/30
-	XML                  *XML                                 `json:"xml,omitempty" yaml:"xml,omitempty"`
-	ExternalDocs         *ExternalDoc                         `json:"externalDocs,omitempty" yaml:"externalDocs,omitempty"`
-	Example              any                                  `json:"example,omitempty" yaml:"example,omitempty"`
-	Deprecated           *bool                                `json:"deprecated,omitempty" yaml:"deprecated,omitempty"`
-	Extensions           map[string]any                       `json:"-" yaml:"-"`
-=======
-	Not                  *SchemaProxy                      `json:"not,omitempty" yaml:"not,omitempty"`
-	Properties           map[string]*SchemaProxy           `json:"properties,omitempty" yaml:"properties,omitempty"`
-	Title                string                            `json:"title,omitempty" yaml:"title,omitempty"`
-	MultipleOf           *float64                          `json:"multipleOf,omitempty" yaml:"multipleOf,omitempty"`
+	Title                string                  `json:"title,omitempty" yaml:"title,omitempty"`
+	MultipleOf           *float64                `json:"multipleOf,omitempty" yaml:"multipleOf,omitempty"`
 	Maximum              *float64                          `json:"maximum,renderZero,omitempty" yaml:"maximum,renderZero,omitempty"`
 	Minimum              *float64                          `json:"minimum,renderZero,omitempty," yaml:"minimum,renderZero,omitempty"`
-	MaxLength            *int64                            `json:"maxLength,omitempty" yaml:"maxLength,omitempty"`
-	MinLength            *int64                            `json:"minLength,omitempty" yaml:"minLength,omitempty"`
-	Pattern              string                            `json:"pattern,omitempty" yaml:"pattern,omitempty"`
-	Format               string                            `json:"format,omitempty" yaml:"format,omitempty"`
-	MaxItems             *int64                            `json:"maxItems,omitempty" yaml:"maxItems,omitempty"`
-	MinItems             *int64                            `json:"minItems,omitempty" yaml:"minItems,omitempty"`
-	UniqueItems          *bool                             `json:"uniqueItems,omitempty" yaml:"uniqueItems,omitempty"`
-	MaxProperties        *int64                            `json:"maxProperties,omitempty" yaml:"maxProperties,omitempty"`
-	MinProperties        *int64                            `json:"minProperties,omitempty" yaml:"minProperties,omitempty"`
-	Required             []string                          `json:"required,omitempty" yaml:"required,omitempty"`
-	Enum                 []any                             `json:"enum,omitempty" yaml:"enum,omitempty"`
+	MaxLength            *int64                  `json:"maxLength,omitempty" yaml:"maxLength,omitempty"`
+	MinLength            *int64                  `json:"minLength,omitempty" yaml:"minLength,omitempty"`
+	Pattern              string                  `json:"pattern,omitempty" yaml:"pattern,omitempty"`
+	Format               string                  `json:"format,omitempty" yaml:"format,omitempty"`
+	MaxItems             *int64                  `json:"maxItems,omitempty" yaml:"maxItems,omitempty"`
+	MinItems             *int64                  `json:"minItems,omitempty" yaml:"minItems,omitempty"`
+	UniqueItems          *bool                   `json:"uniqueItems,omitempty" yaml:"uniqueItems,omitempty"`
+	MaxProperties        *int64                  `json:"maxProperties,omitempty" yaml:"maxProperties,omitempty"`
+	MinProperties        *int64                  `json:"minProperties,omitempty" yaml:"minProperties,omitempty"`
+	Required             []string                `json:"required,omitempty" yaml:"required,omitempty"`
+	Enum                 []any                   `json:"enum,omitempty" yaml:"enum,omitempty"`
 	AdditionalProperties *DynamicValue[*SchemaProxy, bool] `json:"additionalProperties,renderZero,omitempty" yaml:"additionalProperties,renderZero,omitempty"`
-	Description          string                            `json:"description,omitempty" yaml:"description,omitempty"`
-	Default              any                               `json:"default,omitempty" yaml:"default,renderZero,omitempty"`
-	Const                any                               `json:"const,omitempty" yaml:"const,renderZero,omitempty"`
-	Nullable             *bool                             `json:"nullable,omitempty" yaml:"nullable,omitempty"`
-	ReadOnly             bool                              `json:"readOnly,omitempty" yaml:"readOnly,omitempty"`   // https://github.com/pb33f/libopenapi/issues/30
-	WriteOnly            bool                              `json:"writeOnly,omitempty" yaml:"writeOnly,omitempty"` // https://github.com/pb33f/libopenapi/issues/30
-	XML                  *XML                              `json:"xml,omitempty" yaml:"xml,omitempty"`
-	ExternalDocs         *ExternalDoc                      `json:"externalDocs,omitempty" yaml:"externalDocs,omitempty"`
-	Example              any                               `json:"example,omitempty" yaml:"example,omitempty"`
-	Deprecated           *bool                             `json:"deprecated,omitempty" yaml:"deprecated,omitempty"`
-	Extensions           map[string]any                    `json:"-" yaml:"-"`
->>>>>>> ae93af8e
+	Description          string                  `json:"description,omitempty" yaml:"description,omitempty"`
+	Default              any                     `json:"default,omitempty" yaml:"default,renderZero,omitempty"`
+	Const                any                     `json:"const,omitempty" yaml:"const,renderZero,omitempty"`
+	Nullable             *bool                   `json:"nullable,omitempty" yaml:"nullable,omitempty"`
+	ReadOnly             bool                    `json:"readOnly,omitempty" yaml:"readOnly,omitempty"`   // https://github.com/pb33f/libopenapi/issues/30
+	WriteOnly            bool                    `json:"writeOnly,omitempty" yaml:"writeOnly,omitempty"` // https://github.com/pb33f/libopenapi/issues/30
+	XML                  *XML                    `json:"xml,omitempty" yaml:"xml,omitempty"`
+	ExternalDocs         *ExternalDoc            `json:"externalDocs,omitempty" yaml:"externalDocs,omitempty"`
+	Example              any                     `json:"example,omitempty" yaml:"example,omitempty"`
+	Deprecated           *bool                   `json:"deprecated,omitempty" yaml:"deprecated,omitempty"`
+	Extensions           map[string]any          `json:"-" yaml:"-"`
 	low                  *base.Schema
 
 	// Parent Proxy refers back to the low level SchemaProxy that is proxying this schema.
