// Copyright 2022 Princess B33f Heavy Industries / Dave Shanley
// SPDX-License-Identifier: MIT

package v3

import (
<<<<<<< HEAD
	"fmt"
=======
	"bytes"
	"context"
	"fmt"
	"log/slog"
	"strings"
>>>>>>> ae93af8e
	"testing"

	"github.com/pb33f/libopenapi/datamodel/low"
	"github.com/pb33f/libopenapi/index"
	"github.com/stretchr/testify/assert"
	"gopkg.in/yaml.v3"
)

func TestPaths_Build(t *testing.T) {

	yml := `"/some/path":
  get:
    description: get method
  post:
    description: post method
  put:
    description: put method
  delete:
    description: delete method
  options:
    description: options method
  patch:
    description: patch method
  head:
    description: head method
  trace:
    description: trace method
  servers:
    url: https://pb33f.io
  parameters:
    - name: hello
  x-cake: yummy
x-milk: cold`

	var idxNode yaml.Node
	_ = yaml.Unmarshal([]byte(yml), &idxNode)
	idx := index.NewSpecIndex(&idxNode)

	var n Paths
	err := low.BuildModel(&idxNode, &n)
	assert.NoError(t, err)

	err = n.Build(context.Background(), nil, idxNode.Content[0], idx)
	assert.NoError(t, err)

	path := n.FindPath("/some/path").Value
	assert.NotNil(t, path)
	assert.Equal(t, "get method", path.Get.Value.Description.Value)
	assert.Equal(t, "yummy", path.FindExtension("x-cake").Value)
	assert.Equal(t, "post method", path.Post.Value.Description.Value)
	assert.Equal(t, "put method", path.Put.Value.Description.Value)
	assert.Equal(t, "patch method", path.Patch.Value.Description.Value)
	assert.Equal(t, "delete method", path.Delete.Value.Description.Value)
	assert.Equal(t, "head method", path.Head.Value.Description.Value)
	assert.Equal(t, "trace method", path.Trace.Value.Description.Value)
	assert.Len(t, path.Parameters.Value, 1)
	assert.Equal(t, "cold", n.FindExtension("x-milk").Value)
	assert.Equal(t, "hello", path.Parameters.Value[0].Value.Name.Value)
	assert.Len(t, n.GetExtensions(), 1)
}

func TestPaths_Build_Fail(t *testing.T) {

	yml := `"/some/path":
  $ref: $bork`

	var idxNode yaml.Node
	_ = yaml.Unmarshal([]byte(yml), &idxNode)
	idx := index.NewSpecIndex(&idxNode)

	var n Paths
	err := low.BuildModel(&idxNode, &n)
	assert.NoError(t, err)

	err = n.Build(context.Background(), nil, idxNode.Content[0], idx)
	assert.Error(t, err)

}

func TestPaths_Build_FailRef(t *testing.T) {

	// this is kinda nuts, and, it's completely illegal, but you never know!
	yml := `"/some/path":
 description: this is some path
 get:
   description: bloody dog ate my biscuit.
 post:
   description: post method
"/another/path":
 $ref: '#/~1some~1path'`

	var idxNode yaml.Node
	_ = yaml.Unmarshal([]byte(yml), &idxNode)

	idx := index.NewSpecIndex(&idxNode)

	var n Paths
	err := low.BuildModel(idxNode.Content[0], &n)
	assert.NoError(t, err)

	err = n.Build(context.Background(), nil, idxNode.Content[0], idx)
	assert.NoError(t, err)

	somePath := n.FindPath("/some/path").Value
	anotherPath := n.FindPath("/another/path").Value
	badPath := n.FindPath("/does/not/exist")
	assert.NotNil(t, somePath)
	assert.NotNil(t, anotherPath)
	assert.Nil(t, badPath)
	assert.Equal(t, "this is some path", somePath.Description.Value)
	assert.Equal(t, "bloody dog ate my biscuit.", somePath.Get.Value.Description.Value)
	assert.Equal(t, "post method", somePath.Post.Value.Description.Value)
	assert.Equal(t, "bloody dog ate my biscuit.", anotherPath.Get.Value.Description.Value)
}

func TestPaths_Build_FailRefDeadEnd(t *testing.T) {

	// this is nuts.
	yml := `"/no/path":
  get:
    $ref: '#/nowhere'
"/some/path":
  get:
    $ref: '#/no/path'
"/another/path":
  $ref: '#/~1some~1path'`

	var idxNode yaml.Node
	_ = yaml.Unmarshal([]byte(yml), &idxNode)

	var b []byte
	buf := bytes.NewBuffer(b)
	log := slog.New(slog.NewTextHandler(buf, &slog.HandlerOptions{
		Level: slog.LevelError,
	}))
	cfg := index.SpecIndexConfig{
		Logger: log,
	}
	idx := index.NewSpecIndexWithConfig(&idxNode, &cfg)

	var n Paths
	err := low.BuildModel(idxNode.Content[0], &n)
	assert.NoError(t, err)

	n.Build(context.Background(), nil, idxNode.Content[0], idx)

	assert.Contains(t, buf.String(), "msg=\"unable to locate reference anywhere in the rolodex\" reference=#/no/path")
	assert.Contains(t, buf.String(), "msg=\"unable to locate reference anywhere in the rolodex\" reference=#/nowhere")
}

func TestPaths_Build_SuccessRef(t *testing.T) {

	// this is kinda nuts, it's also not illegal, however the mechanics still need to work.
	yml := `"/some/path":
 description: this is some path
 get:
   $ref: '#/~1another~1path/get'
 post:
   description: post method
"/another/path":
 description: this is another path of some kind.
 get:
   description: get method from /another/path`

	var idxNode yaml.Node
	_ = yaml.Unmarshal([]byte(yml), &idxNode)

	idx := index.NewSpecIndex(&idxNode)

	var n Paths
	err := low.BuildModel(idxNode.Content[0], &n)
	assert.NoError(t, err)

	err = n.Build(context.Background(), nil, idxNode.Content[0], idx)
	assert.NoError(t, err)

	somePath := n.FindPath("/some/path").Value
	anotherPath := n.FindPath("/another/path").Value
	badPath := n.FindPath("/does/not/exist")
	assert.NotNil(t, somePath)
	assert.NotNil(t, anotherPath)
	assert.Nil(t, badPath)
	assert.Equal(t, "this is some path", somePath.Description.Value)
	assert.Equal(t, "get method from /another/path", somePath.Get.Value.Description.Value)
	assert.Equal(t, "post method", somePath.Post.Value.Description.Value)
	assert.Equal(t, "get method from /another/path", anotherPath.Get.Value.Description.Value)
}

func TestPaths_Build_BadParams(t *testing.T) {

	yml := `"/some/path":
  parameters:
    this: shouldFail`

	var idxNode yaml.Node
	_ = yaml.Unmarshal([]byte(yml), &idxNode)

	var b []byte
	buf := bytes.NewBuffer(b)
	log := slog.New(slog.NewTextHandler(buf, &slog.HandlerOptions{
		Level: slog.LevelError,
	}))
	cfg := index.SpecIndexConfig{
		Logger: log,
	}
	idx := index.NewSpecIndexWithConfig(&idxNode, &cfg)

	var n Paths
	err := low.BuildModel(idxNode.Content[0], &n)
	assert.NoError(t, err)

	_ = n.Build(context.Background(), nil, idxNode.Content[0], idx)
	er := buf.String()
	assert.Contains(t, er, "array build failed, input is not an array, line 3, column 5'")

}

func TestPaths_Build_BadRef(t *testing.T) {

	// this is kinda nuts, it's also not illegal, however the mechanics still need to work.
	yml := `"/some/path":
 description: this is some path
 get:
   $ref: '#/no-where'
 post:
   description: post method
"/another/path":
 description: this is another path of some kind.
 get:
   description: get method from /another/path`

	var idxNode yaml.Node
	_ = yaml.Unmarshal([]byte(yml), &idxNode)

	var b []byte
	buf := bytes.NewBuffer(b)
	log := slog.New(slog.NewTextHandler(buf, &slog.HandlerOptions{
		Level: slog.LevelError,
	}))
	cfg := index.SpecIndexConfig{
		Logger: log,
	}
	idx := index.NewSpecIndexWithConfig(&idxNode, &cfg)

	var n Paths
	err := low.BuildModel(idxNode.Content[0], &n)
	assert.NoError(t, err)

	_ = n.Build(context.Background(), nil, idxNode.Content[0], idx)

	_ = n.Build(context.Background(), nil, idxNode.Content[0], idx)
	assert.Contains(t, buf.String(), "unable to locate reference anywhere in the rolodex\" reference=#/no-where")
	assert.Contains(t, buf.String(), "error building path item 'path item build failed: cannot find reference: #/no-where at line 4, col 10'")

}

func TestPathItem_Build_GoodRef(t *testing.T) {

	// this is kinda nuts, it's also not illegal, however the mechanics still need to work.
	yml := `"/some/path":
 description: this is some path
 get:
   $ref: '#/~1another~1path/get'
 post:
   description: post method
"/another/path":
 description: this is another path of some kind.
 get:
   $ref: '#/~1cakes/get'
"/cakes":
 description: cakes are awesome
 get:
   description: get method from /cakes`

	var idxNode yaml.Node
	_ = yaml.Unmarshal([]byte(yml), &idxNode)
	idx := index.NewSpecIndex(&idxNode)

	var n Paths
	err := low.BuildModel(idxNode.Content[0], &n)
	assert.NoError(t, err)

	err = n.Build(context.Background(), nil, idxNode.Content[0], idx)
	assert.NoError(t, err)
}

func TestPathItem_Build_BadRef(t *testing.T) {

	// this is kinda nuts, it's also not illegal, however the mechanics still need to work.
	yml := `"/some/path":
 description: this is some path
 get:
   $ref: '#/~1another~1path/get'
 post:
   description: post method
"/another/path":
 description: this is another path of some kind.
 get:
   $ref: '#/~1cakes/NotFound'
"/cakes":
 description: cakes are awesome
 get:
   description: get method from /cakes`

	var idxNode yaml.Node
	_ = yaml.Unmarshal([]byte(yml), &idxNode)

	var b []byte
	buf := bytes.NewBuffer(b)
	log := slog.New(slog.NewTextHandler(buf, &slog.HandlerOptions{
		Level: slog.LevelError,
	}))
	cfg := index.SpecIndexConfig{
		Logger: log,
	}
	idx := index.NewSpecIndexWithConfig(&idxNode, &cfg)

	var n Paths
	err := low.BuildModel(idxNode.Content[0], &n)
	assert.NoError(t, err)

	_ = n.Build(context.Background(), nil, idxNode.Content[0], idx)
	assert.Contains(t, buf.String(), "unable to locate reference anywhere in the rolodex\" reference=#/~1cakes/NotFound")
	assert.Contains(t, buf.String(), "error building path item 'path item build failed: cannot find reference: #/~1another~1path/get at line 4, col 10")

}

func TestPathNoOps(t *testing.T) {

	// this is kinda nuts, it's also not illegal, however the mechanics still need to work.
	yml := `"/some/path":
"/cakes":`

	var idxNode yaml.Node
	_ = yaml.Unmarshal([]byte(yml), &idxNode)
	idx := index.NewSpecIndex(&idxNode)

	var n Paths
	err := low.BuildModel(idxNode.Content[0], &n)
	assert.NoError(t, err)

	err = n.Build(context.Background(), nil, idxNode.Content[0], idx)
	assert.NoError(t, err)
}

func TestPathItem_Build_Using_Ref(t *testing.T) {

	// first we need an index.
	yml := `paths:
 '/something/here':
   post:
    description: there is something here!`

	var idxNode yaml.Node
	mErr := yaml.Unmarshal([]byte(yml), &idxNode)
	assert.NoError(t, mErr)
	idx := index.NewSpecIndex(&idxNode)

	yml = `"/some/path":
 description: this is some path
 get:
   $ref: '#/paths/~1something~1here/post'`

	var rootNode yaml.Node
	mErr = yaml.Unmarshal([]byte(yml), &rootNode)
	assert.NoError(t, mErr)

	var n Paths
	err := low.BuildModel(rootNode.Content[0], &n)
	assert.NoError(t, err)

	err = n.Build(context.Background(), nil, rootNode.Content[0], idx)
	assert.NoError(t, err)

	somePath := n.FindPath("/a/path")
	assert.Nil(t, somePath)

	somePath = n.FindPath("/some/path")
	assert.NotNil(t, somePath.Value)
	assert.Equal(t, "this is some path", somePath.Value.Description.Value)
	assert.Equal(t, "there is something here!", somePath.Value.Get.Value.Description.Value)
}

func TestPath_Build_Using_CircularRef(t *testing.T) {

	// first we need an index.
	yml := `paths:
  '/something/here':
    post:
      $ref: '#/paths/~1something~1there/post'
  '/something/there':
    post:
      $ref: '#/paths/~1something~1here/post'`

	var idxNode yaml.Node
	mErr := yaml.Unmarshal([]byte(yml), &idxNode)
	assert.NoError(t, mErr)
	idx := index.NewSpecIndex(&idxNode)

	resolve := index.NewResolver(idx)
	errs := resolve.CheckForCircularReferences()
	assert.Len(t, errs, 1)

	yml = `"/some/path":
  $ref: '#/paths/~1something~1here/post'`

	var rootNode yaml.Node
	mErr = yaml.Unmarshal([]byte(yml), &rootNode)
	assert.NoError(t, mErr)

	var n Paths
	err := low.BuildModel(rootNode.Content[0], &n)
	assert.NoError(t, err)

	err = n.Build(context.Background(), nil, rootNode.Content[0], idx)
	assert.Error(t, err)

}

func TestPath_Build_Using_CircularRefWithOp(t *testing.T) {

	// first we need an index.
	yml := `paths:
  '/something/here':
    post:
      $ref: '#/paths/~1something~1there/post'
  '/something/there':
    post:
      $ref: '#/paths/~1something~1here/post'`

	var idxNode yaml.Node
	mErr := yaml.Unmarshal([]byte(yml), &idxNode)
	assert.NoError(t, mErr)

	var b []byte
	buf := bytes.NewBuffer(b)
	log := slog.New(slog.NewTextHandler(buf, &slog.HandlerOptions{
		Level: slog.LevelError,
	}))
	cfg := index.SpecIndexConfig{
		Logger: log,
	}
	idx := index.NewSpecIndexWithConfig(&idxNode, &cfg)

	resolve := index.NewResolver(idx)
	errs := resolve.CheckForCircularReferences()
	assert.Len(t, errs, 1)

	yml = `"/some/path":
  post:
    $ref: '#/paths/~1something~1here/post'`

	var rootNode yaml.Node
	mErr = yaml.Unmarshal([]byte(yml), &rootNode)
	assert.NoError(t, mErr)

	var n Paths
	err := low.BuildModel(rootNode.Content[0], &n)
	assert.NoError(t, err)

	_ = n.Build(context.Background(), nil, rootNode.Content[0], idx)
	assert.Contains(t, buf.String(), "error building path item 'build schema failed: circular reference 'post -> post -> post' found during lookup at line 4, column 7, It cannot be resolved'")

}

func TestPaths_Build_BrokenOp(t *testing.T) {

	yml := `"/some/path":
  post:
    externalDocs:
      $ref: #bork`

	var idxNode yaml.Node
	_ = yaml.Unmarshal([]byte(yml), &idxNode)

	var b []byte
	buf := bytes.NewBuffer(b)
	log := slog.New(slog.NewTextHandler(buf, &slog.HandlerOptions{
		Level: slog.LevelError,
	}))
	cfg := index.SpecIndexConfig{
		Logger: log,
	}
	idx := index.NewSpecIndexWithConfig(&idxNode, &cfg)

	var n Paths
	err := low.BuildModel(idxNode.Content[0], &n)
	assert.NoError(t, err)

	_ = n.Build(context.Background(), nil, idxNode.Content[0], idx)
	assert.Contains(t, buf.String(), "error building path item 'object extraction failed: reference at line 4, column 7 is empty, it cannot be resolved'")
}

func TestPaths_Hash(t *testing.T) {

	yml := `/french/toast:
  description: toast
/french/hen:
  description: chicken
/french/food:
  description: the worst.
x-france: french`

	var idxNode yaml.Node
	_ = yaml.Unmarshal([]byte(yml), &idxNode)
	idx := index.NewSpecIndex(&idxNode)

	var n Paths
	_ = low.BuildModel(idxNode.Content[0], &n)
	_ = n.Build(context.Background(), nil, idxNode.Content[0], idx)

	yml2 := `/french/toast:
  description: toast
/french/hen:
  description: chicken
/french/food:
  description: the worst.
x-france: french`

	var idxNode2 yaml.Node
	_ = yaml.Unmarshal([]byte(yml2), &idxNode2)
	idx2 := index.NewSpecIndex(&idxNode2)

	var n2 Paths
	_ = low.BuildModel(idxNode2.Content[0], &n2)
	_ = n2.Build(context.Background(), nil, idxNode2.Content[0], idx2)

	// hash
	assert.Equal(t, n.Hash(), n2.Hash())
	a, b := n.FindPathAndKey("/french/toast")
	assert.NotNil(t, a)
	assert.NotNil(t, b)

	a, b = n.FindPathAndKey("I do not exist")
	assert.Nil(t, a)
	assert.Nil(t, b)

}

// Test parse failure among many paths.
// This stresses `TranslatePipeline`'s error handling.
func TestPaths_Build_Fail_Many(t *testing.T) {
	var yml string
	for i := 0; i < 1000; i++ {
		format := `"/fresh/code%d":
  parameters:
    $ref: break
`
		yml += fmt.Sprintf(format, i)
	}

	var idxNode yaml.Node
	_ = yaml.Unmarshal([]byte(yml), &idxNode)
<<<<<<< HEAD
	idx := index.NewSpecIndex(&idxNode)
=======

	var b []byte
	buf := bytes.NewBuffer(b)
	log := slog.New(slog.NewTextHandler(buf, &slog.HandlerOptions{
		Level: slog.LevelError,
	}))
	cfg := index.SpecIndexConfig{
		Logger: log,
	}
	idx := index.NewSpecIndexWithConfig(&idxNode, &cfg)
>>>>>>> ae93af8e

	var n Paths
	err := low.BuildModel(&idxNode, &n)
	assert.NoError(t, err)

<<<<<<< HEAD
	err = n.Build(nil, idxNode.Content[0], idx)
	assert.Error(t, err)
=======
	_ = n.Build(context.Background(), nil, idxNode.Content[0], idx)
	errors := strings.Split(buf.String(), "\n")
	assert.Len(t, errors, 1001)
>>>>>>> ae93af8e
}<|MERGE_RESOLUTION|>--- conflicted
+++ resolved
@@ -4,15 +4,11 @@
 package v3
 
 import (
-<<<<<<< HEAD
-	"fmt"
-=======
 	"bytes"
 	"context"
 	"fmt"
 	"log/slog"
 	"strings"
->>>>>>> ae93af8e
 	"testing"
 
 	"github.com/pb33f/libopenapi/datamodel/low"
@@ -566,31 +562,22 @@
 
 	var idxNode yaml.Node
 	_ = yaml.Unmarshal([]byte(yml), &idxNode)
-<<<<<<< HEAD
-	idx := index.NewSpecIndex(&idxNode)
-=======
-
-	var b []byte
-	buf := bytes.NewBuffer(b)
-	log := slog.New(slog.NewTextHandler(buf, &slog.HandlerOptions{
-		Level: slog.LevelError,
-	}))
-	cfg := index.SpecIndexConfig{
-		Logger: log,
-	}
-	idx := index.NewSpecIndexWithConfig(&idxNode, &cfg)
->>>>>>> ae93af8e
+
+	var b []byte
+	buf := bytes.NewBuffer(b)
+	log := slog.New(slog.NewTextHandler(buf, &slog.HandlerOptions{
+		Level: slog.LevelError,
+	}))
+	cfg := index.SpecIndexConfig{
+		Logger: log,
+	}
+	idx := index.NewSpecIndexWithConfig(&idxNode, &cfg)
 
 	var n Paths
 	err := low.BuildModel(&idxNode, &n)
 	assert.NoError(t, err)
 
-<<<<<<< HEAD
-	err = n.Build(nil, idxNode.Content[0], idx)
-	assert.Error(t, err)
-=======
 	_ = n.Build(context.Background(), nil, idxNode.Content[0], idx)
 	errors := strings.Split(buf.String(), "\n")
 	assert.Len(t, errors, 1001)
->>>>>>> ae93af8e
 }